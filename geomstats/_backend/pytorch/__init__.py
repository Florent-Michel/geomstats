"""Pytorch based computation backend."""

import functools as _functools
from collections.abc import Iterable as _Iterable

import numpy as _np
import torch as _torch
from torch import angle, arange, arccos, arccosh, arcsin, arctanh, argmin
from torch import atan2 as arctan2  # NOQA
from torch import broadcast_tensors as broadcast_arrays
from torch import (
    ceil,
    clip,
    conj,
    cos,
    cosh,
<<<<<<< HEAD
    divide,
=======
    cross,
>>>>>>> 2060c5f8
    empty_like,
    erf,
    exp,
    eye,
    flatten,
    float32,
    float64,
    floor,
)
from torch import fmod as mod
from torch import (
    greater,
    hstack,
    imag,
    int32,
    int64,
    isnan,
    kron,
    less,
    log,
    logical_or,
)
from torch import max as amax
from torch import mean, meshgrid, moveaxis, ones, ones_like, polygamma
from torch import pow as power
from torch import real
from torch import repeat_interleave as repeat
from torch import (
    reshape,
    sign,
    sin,
    sinh,
    stack,
    std,
    tan,
    tanh,
    trapz,
    uint8,
    unique,
    vstack,
    zeros,
    zeros_like,
)

from .._backend_config import pytorch_atol as atol
from .._backend_config import pytorch_rtol as rtol
from . import autodiff  # NOQA
from . import linalg  # NOQA
from . import random  # NOQA

_DTYPES = {
    int32: 0,
    int64: 1,
    float32: 2,
    float64: 3,
    _torch.complex64: 4,
    _torch.complex128: 5,
}


def _raise_not_implemented_error(*args, **kwargs):
    raise NotImplementedError


searchsorted = _raise_not_implemented_error


def _box_scalar(function):
    @_functools.wraps(function)
    def wrapper(x):
        if not _torch.is_tensor(x):
            x = _torch.tensor(x)
        return function(x)

    return wrapper


abs = _box_scalar(abs)
ceil = _box_scalar(ceil)
cos = _box_scalar(cos)
cosh = _box_scalar(cosh)
exp = _box_scalar(exp)
imag = _box_scalar(imag)
log = _box_scalar(log)
real = _box_scalar(real)
sin = _box_scalar(sin)
sinh = _box_scalar(sinh)
tan = _box_scalar(tan)


def matmul(x, y, out=None):
    for array_ in [x, y]:
        if array_.ndim == 1:
            raise ValueError("ndims must be >=2")

    x, y = convert_to_wider_dtype([x, y])
    return _torch.matmul(x, y, out=out)


def to_numpy(x):
    return x.numpy()


def from_numpy(x, dtype=None):
    tensor = _torch.from_numpy(x)

    if dtype is not None and tensor.dtype != dtype:
        tensor = cast(tensor, dtype=dtype)

    return tensor


def one_hot(labels, num_classes):
    if not _torch.is_tensor(labels):
        labels = _torch.LongTensor(labels)
    return _torch.nn.functional.one_hot(labels, num_classes).type(_torch.uint8)


def argmax(a, **kwargs):
    if a.dtype == _torch.bool:
        return _torch.as_tensor(_np.argmax(a.data.numpy(), **kwargs))
    return _torch.argmax(a, **kwargs)


def convert_to_wider_dtype(tensor_list):
    dtype_list = [_DTYPES.get(x.dtype, -1) for x in tensor_list]
    if len(set(dtype_list)) == 1:
        return tensor_list

    wider_dtype_index = max(dtype_list)

    wider_dtype = list(_DTYPES.keys())[wider_dtype_index]

    tensor_list = [cast(x, dtype=wider_dtype) for x in tensor_list]
    return tensor_list


def less_equal(x, y, **kwargs):
    if not _torch.is_tensor(x):
        x = _torch.tensor(x)
    if not _torch.is_tensor(y):
        y = _torch.tensor(y)
    return _torch.le(x, y, **kwargs)


def empty(shape, dtype=float64):
    return _torch.empty(*shape, dtype=dtype)


def split(x, indices_or_sections, axis=0):
    if isinstance(indices_or_sections, int):
        indices_or_sections = x.shape[axis] // indices_or_sections
        return _torch.split(x, indices_or_sections, dim=axis)
    indices_or_sections = _np.array(indices_or_sections)
    intervals_length = indices_or_sections[1:] - indices_or_sections[:-1]
    last_interval_length = x.shape[axis] - indices_or_sections[-1]
    if last_interval_length > 0:
        intervals_length = _np.append(intervals_length, last_interval_length)
    intervals_length = _np.insert(intervals_length, 0, indices_or_sections[0])
    return _torch.split(x, tuple(intervals_length), dim=axis)


def logical_and(x, y):
    if _torch.is_tensor(x):
        return _torch.logical_and(x, y)
    return x and y


def any(x, axis=None):
    if not _torch.is_tensor(x):
        x = _torch.tensor(x)
    if axis is None:
        return _torch.any(x)
    if isinstance(axis, int):
        return _torch.any(x.bool(), axis)
    if len(axis) == 1:
        return _torch.any(x, *axis)
    axis = list(axis)
    for i_axis, one_axis in enumerate(axis):
        if one_axis < 0:
            axis[i_axis] = ndim(x) + one_axis
    new_axis = tuple(k - 1 if k >= 0 else k for k in axis[1:])
    return any(_torch.any(x.bool(), axis[0]), new_axis)


def cast(x, dtype):
    if _torch.is_tensor(x):
        return x.to(dtype=dtype)
    return array(x, dtype=dtype)


def flip(x, axis):
    if isinstance(axis, int):
        axis = [axis]
    if axis is None:
        axis = list(range(x.ndim))
    return _torch.flip(x, dims=axis)


def concatenate(seq, axis=0, out=None):
    seq = convert_to_wider_dtype(seq)
    return _torch.cat(seq, dim=axis, out=out)


def array(val, dtype=None):

    if _torch.is_tensor(val):
        if dtype is None or val.dtype == dtype:
            return val.clone()
        else:
            return cast(val, dtype=dtype)

    elif isinstance(val, _np.ndarray):
        return from_numpy(val, dtype=dtype)

    elif isinstance(val, (list, tuple)) and len(val):
        tensors = [array(tensor, dtype=dtype) for tensor in val]
        return stack(tensors)

    return _torch.tensor(val, dtype=dtype)


def all(x, axis=None):
    if not _torch.is_tensor(x):
        x = _torch.tensor(x)
    if axis is None:
        return x.bool().all()
    if isinstance(axis, int):
        return _torch.all(x.bool(), axis)
    if len(axis) == 1:
        return _torch.all(x, *axis)
    axis = list(axis)
    for i_axis, one_axis in enumerate(axis):
        if one_axis < 0:
            axis[i_axis] = ndim(x) + one_axis
    new_axis = tuple(k - 1 if k >= 0 else k for k in axis[1:])
    return all(_torch.all(x.bool(), axis[0]), new_axis)


def get_slice(x, indices):
    """Return a slice of an array, following Numpy's style.

    Parameters
    ----------
    x : array-like, shape=[dim]
        Initial array.
    indices : iterable(iterable(int))
        Indices which are kept along each axis, starting from 0.

    Returns
    -------
    slice : array-like
        Slice of x given by indices.

    Notes
    -----
    This follows Numpy's convention: indices are grouped by axis.

    Examples
    --------
    >>> a = torch.tensor(range(30)).reshape(3,10)
    >>> get_slice(a, ((0, 2), (8, 9)))
    tensor([8, 29])
    """
    return x[indices]


def allclose(a, b, atol=atol, rtol=rtol):
    if not isinstance(a, _torch.Tensor):
        a = _torch.tensor(a)
    if not isinstance(b, _torch.Tensor):
        b = _torch.tensor(b)
    a = to_ndarray(a.float(), to_ndim=1)
    b = to_ndarray(b.float(), to_ndim=1)
    n_a = a.shape[0]
    n_b = b.shape[0]
    nb_dim = a.dim()
    if n_a > n_b:
        reps = (int(n_a / n_b),) + (nb_dim - 1) * (1,)
        b = tile(b, reps)
    elif n_a < n_b:
        reps = (int(n_b / n_a),) + (nb_dim - 1) * (1,)
        a = tile(a, reps)
    return _torch.allclose(a, b, atol=atol, rtol=rtol)


def shape(val):
    if not is_array(val):
        val = array(val)
    return val.shape


def maximum(a, b):
    return _torch.max(array(a), array(b))


def minimum(a, b):
    return _torch.min(array(a), array(b))


def to_ndarray(x, to_ndim, axis=0):
    if not _torch.is_tensor(x):
        x = array(x)

    if x.dim() == to_ndim - 1:
        x = _torch.unsqueeze(x, dim=axis)
    return x


def broadcast_to(x, shape):
    if not _torch.is_tensor(x):
        x = _torch.tensor(x)
    return x.expand(shape)


def sqrt(x):
    if not isinstance(x, _torch.Tensor):
        x = _torch.tensor(x).float()
    return _torch.sqrt(x)


def isclose(x, y, rtol=rtol, atol=atol):
    if not _torch.is_tensor(x):
        x = _torch.tensor(x)
    if not _torch.is_tensor(y):
        y = _torch.tensor(y)
    return _torch.isclose(x, y, atol=atol, rtol=rtol)


def sum(x, axis=None, keepdims=None, **kwargs):
    if axis is None:
        if keepdims is None:
            return _torch.sum(x, **kwargs)
        return _torch.sum(x, keepdim=keepdims, **kwargs)
    if keepdims is None:
        return _torch.sum(x, dim=axis, **kwargs)
    return _torch.sum(x, dim=axis, keepdim=keepdims, **kwargs)


def einsum(equation, *inputs):
    input_tensors_list = [arg if is_array(arg) else array(arg) for arg in inputs]
    input_tensors_list = convert_to_wider_dtype(input_tensors_list)

    return _torch.einsum(equation, *input_tensors_list)


def transpose(x, axes=None):
    if axes:
        return x.permute(axes)
    if x.dim() == 1:
        return x
    if x.dim() > 2 and axes is None:
        return x.permute(tuple(range(x.ndim)[::-1]))
    return x.t()


def squeeze(x, axis=None):
    if axis is None:
        return _torch.squeeze(x)
    return _torch.squeeze(x, dim=axis)


def trace(x):
    if x.ndim == 2:
        return _torch.trace(x)

    return _torch.einsum("...ii", x)


def linspace(start, stop, num):
    return _torch.linspace(start=start, end=stop, steps=num)


def equal(a, b, **kwargs):
    if a.dtype == _torch.ByteTensor:
        a = cast(a, _torch.uint8).float()
    if b.dtype == _torch.ByteTensor:
        b = cast(b, _torch.uint8).float()
    return _torch.eq(a, b, **kwargs)


def diag_indices(*args, **kwargs):
    return tuple(map(_torch.from_numpy, _np.diag_indices(*args, **kwargs)))


def tril(mat, k=0):
    return _torch.tril(mat, diagonal=k)


def triu(mat, k=0):
    return _torch.triu(mat, diagonal=k)


def tril_indices(n, k=0, m=None):
    if m is None:
        m = n
    return _torch.tril_indices(row=n, col=m, offset=k)


def triu_indices(n, k=0, m=None):
    if m is None:
        m = n
    return _torch.triu_indices(row=n, col=m, offset=k)


def tile(x, y):
    if not _torch.is_tensor(x):
        x = _torch.tensor(x)
    return x.repeat(y)


def expand_dims(x, axis=0):
    return _torch.unsqueeze(x, dim=axis)


def ndim(x):
    return x.dim()


def hsplit(x, indices_or_section):
    if isinstance(indices_or_section, int):
        indices_or_section = x.shape[1] // indices_or_section
    return _torch.split(x, indices_or_section, dim=1)


def diagonal(x, offset=0, axis1=0, axis2=1):
    return _torch.diagonal(x, offset=offset, dim1=axis1, dim2=axis2)


def set_diag(x, new_diag):
    """Set the diagonal along the last two axis.

    Parameters
    ----------
    x : array-like, shape=[dim]
        Initial array.
    new_diag : array-like, shape=[dim[-2]]
        Values to set on the diagonal.

    Returns
    -------
    None

    Notes
    -----
    This mimics tensorflow.linalg.set_diag(x, new_diag), when new_diag is a
    1-D array, but modifies x instead of creating a copy.
    """
    arr_shape = x.shape
    off_diag = (1 - _torch.eye(arr_shape[-1])) * x
    diag = _torch.einsum("ij,...i->...ij", _torch.eye(new_diag.shape[-1]), new_diag)
    return diag + off_diag


def prod(x, axis=None):
    if axis is None:
        axis = 0
    return _torch.prod(x, axis)


def where(condition, x=None, y=None):
    if x is None and y is None:
        return _torch.where(condition)
    if not _torch.is_tensor(x):
        x = _torch.tensor(x)
    if not _torch.is_tensor(y):
        y = _torch.tensor(y)
    y = cast(y, x.dtype)
    return _torch.where(condition, x, y)


def get_mask_i_float(i, n):
    """Create a 1D array of zeros with one element at one, with floating type.

    Parameters
    ----------
    i : int
        Index of the non-zero element.
    n: n
        Length of the created array.

    Returns
    -------
    mask_i_float : array-like, shape=[n,]
        1D array of zeros except at index i, where it is one
    """
    range_n = arange(cast(array(n), int32))
    i_float = cast(array(i), int32)
    mask_i = equal(range_n, i_float)
    mask_i_float = cast(mask_i, float32)
    return mask_i_float


def _is_boolean(x):
    if isinstance(x, bool):
        return True
    if isinstance(x, (tuple, list)):
        return _is_boolean(x[0])
    if _torch.is_tensor(x):
        return x.dtype in [_torch.bool, _torch.uint8]
    return False


def _is_iterable(x):
    if isinstance(x, (list, tuple)):
        return True
    if _torch.is_tensor(x):
        return ndim(x) > 0
    return False


def assignment(x, values, indices, axis=0):
    """Assign values at given indices of an array.

    Parameters
    ----------
    x: array-like, shape=[dim]
        Initial array.
    values: {float, list(float)}
        Value or list of values to be assigned.
    indices: {int, tuple, list(int), list(tuple)}
        Single int or tuple, or list of ints or tuples of indices where value
        is assigned.
        If the length of the tuples is shorter than ndim(x), values are
        assigned to each copy along axis.
    axis: int, optional
        Axis along which values are assigned, if vectorized.

    Returns
    -------
    x_new : array-like, shape=[dim]
        Copy of x with the values assigned at the given indices.

    Notes
    -----
    If a single value is provided, it is assigned at all the indices.
    If a list is given, it must have the same length as indices.
    """
    x_new = copy(x)

    use_vectorization = hasattr(indices, "__len__") and len(indices) < ndim(x)
    if _is_boolean(indices):
        x_new[indices] = values
        return x_new
    zip_indices = _is_iterable(indices) and _is_iterable(indices[0])
    len_indices = len(indices) if _is_iterable(indices) else 1
    if zip_indices:
        indices = tuple(zip(*indices))
    if not use_vectorization:
        if not zip_indices:
            len_indices = len(indices) if _is_iterable(indices) else 1
        len_values = len(values) if _is_iterable(values) else 1
        if len_values > 1 and len_values != len_indices:
            raise ValueError("Either one value or as many values as indices")
        x_new[indices] = values
    else:
        indices = tuple(list(indices[:axis]) + [slice(None)] + list(indices[axis:]))
        x_new[indices] = values
    return x_new


def assignment_by_sum(x, values, indices, axis=0):
    """Add values at given indices of an array.

    Parameters
    ----------
    x: array-like, shape=[dim]
        Initial array.
    values: {float, list(float)}
        Value or list of values to be assigned.
    indices: {int, tuple, list(int), list(tuple)}
        Single int or tuple, or list of ints or tuples of indices where value
        is assigned.
        If the length of the tuples is shorter than ndim(x), values are
        assigned to each copy along axis.
    axis: int, optional
        Axis along which values are assigned, if vectorized.

    Returns
    -------
    x_new : array-like, shape=[dim]
        Copy of x with the values assigned at the given indices.

    Notes
    -----
    If a single value is provided, it is assigned at all the indices.
    If a list is given, it must have the same length as indices.
    """
    x_new = copy(x)
    values = array(values)
    use_vectorization = hasattr(indices, "__len__") and len(indices) < ndim(x)
    if _is_boolean(indices):
        x_new[indices] += values
        return x_new
    zip_indices = _is_iterable(indices) and _is_iterable(indices[0])
    if zip_indices:
        indices = list(zip(*indices))
    if not use_vectorization:
        len_indices = len(indices) if _is_iterable(indices) else 1
        len_values = len(values) if _is_iterable(values) else 1
        if len_values > 1 and len_values != len_indices:
            raise ValueError("Either one value or as many values as indices")
        x_new[indices] += values
    else:
        indices = tuple(list(indices[:axis]) + [slice(None)] + list(indices[axis:]))
        x_new[indices] += values
    return x_new


def copy(x):
    return x.clone()


def cumsum(x, axis=None):
    if not _torch.is_tensor(x):
        x = array(x)
    if axis is None:
        return x.flatten().cumsum(dim=0)
    return _torch.cumsum(x, dim=axis)


def cumprod(x, axis=None):
    if axis is None:
        axis = 0
    return _torch.cumprod(x, axis)


def array_from_sparse(indices, data, target_shape):
    """Create an array of given shape, with values at specific indices.

    The rest of the array will be filled with zeros.

    Parameters
    ----------
    indices : iterable(tuple(int))
        Index of each element which will be assigned a specific value.
    data : iterable(scalar)
        Value associated at each index.
    target_shape : tuple(int)
        Shape of the output array.

    Returns
    -------
    a : array, shape=target_shape
        Array of zeros with specified values assigned to specified indices.
    """
    return _torch.sparse.FloatTensor(
        _torch.LongTensor(indices).t(),
        _torch.FloatTensor(cast(data, float32)),
        _torch.Size(target_shape),
    ).to_dense()


def vectorize(x, pyfunc, multiple_args=False, **kwargs):
    if multiple_args:
        return stack(list(map(lambda y: pyfunc(*y), zip(*x))))
    return stack(list(map(pyfunc, x)))


def vec_to_diag(vec):
    return _torch.diag_embed(vec, offset=0)


def tril_to_vec(x, k=0):
    n = x.shape[-1]
    rows, cols = tril_indices(n, k=k)
    return x[..., rows, cols]


def triu_to_vec(x, k=0):
    n = x.shape[-1]
    rows, cols = triu_indices(n, k=k)
    return x[..., rows, cols]


def mat_from_diag_triu_tril(diag, tri_upp, tri_low):
    """Build matrix from given components.

    Forms a matrix from diagonal, strictly upper triangular and
    strictly lower traingular parts.

    Parameters
    ----------
    diag : array_like, shape=[..., n]
    tri_upp : array_like, shape=[..., (n * (n - 1)) / 2]
    tri_low : array_like, shape=[..., (n * (n - 1)) / 2]

    Returns
    -------
    mat : array_like, shape=[..., n, n]
    """
    n = diag.shape[-1]
    (i,) = diag_indices(n, ndim=1)
    j, k = triu_indices(n, k=1)
    mat = _torch.zeros((diag.shape + (n,)))
    mat[..., i, i] = diag
    mat[..., j, k] = tri_upp
    mat[..., k, j] = tri_low
    return mat


def divide(a, b, ignore_div_zero=False):
    if ignore_div_zero is False:
        return _torch.divide(a, b)
    quo = _torch.divide(a, b)
    return _torch.nan_to_num(quo, nan=0.0, posinf=0.0, neginf=0.0)


def ravel_tril_indices(n, k=0, m=None):
    if m is None:
        size = (n, n)
    else:
        size = (n, m)
    idxs = _np.tril_indices(n, k, m)
    return _torch.from_numpy(_np.ravel_multi_index(idxs, size))


def sort(a, axis=-1):
    sorted_a, _ = _torch.sort(a, dim=axis)
    return sorted_a


def amin(a, axis=-1):
    (values, _) = _torch.min(a, dim=axis)
    return values


def take(a, indices, axis=0):
    if not _torch.is_tensor(indices):
        indices = _torch.as_tensor(indices)

    return _torch.squeeze(_torch.index_select(a, axis, indices))


def _unnest_iterable(ls):
    out = []
    if isinstance(ls, _Iterable):
        for inner_ls in ls:
            out.extend(_unnest_iterable(inner_ls))
    else:
        out.append(ls)

    return out


def pad(a, pad_width, constant_value=0.0):
    return _torch.nn.functional.pad(
        a, _unnest_iterable(reversed(pad_width)), value=constant_value
    )


def is_array(x):
    return _torch.is_tensor(x)


def outer(a, b):
    # TODO: improve for torch > 1.9 (dims=0 fails in 1.9)
    return _torch.einsum("...i,...j->...ij", a, b)


def matvec(A, b):

    if A.ndim == 2 and b.ndim == 1:
        return _torch.mv(A, b)

    if b.ndim == 1:  # A.ndim > 2
        return _torch.matmul(A, b)

    if A.ndim == 2:  # b.ndim > 1
        return _torch.matmul(A, b.T).T

    return _torch.einsum("...ij,...j->...i", A, b)


def dot(a, b):
    if a.ndim == 1 and b.ndim == 1:
        return _torch.dot(a, b)

    if b.ndim == 1:
        return _torch.tensordot(a, b, dims=1)

    if a.ndim == 1:
        return _torch.tensordot(a, b.T, dims=1)

    return _torch.einsum("...i,...i->...", a, b)


def cross(a, b):
    if a.ndim + b.ndim == 3 or a.ndim == b.ndim == 2 and a.shape[0] != b.shape[0]:
        a, b = broadcast_arrays(a, b)
    return _torch.cross(a, b)<|MERGE_RESOLUTION|>--- conflicted
+++ resolved
@@ -14,11 +14,6 @@
     conj,
     cos,
     cosh,
-<<<<<<< HEAD
-    divide,
-=======
-    cross,
->>>>>>> 2060c5f8
     empty_like,
     erf,
     exp,
