"""Pytorch based computation backend."""

import math
from functools import wraps

import numpy as _np
import torch
from torch import (  # NOQA
    arange,
    argmin,
    arccos,
    arccosh,
    arcsin,
    arctanh,
    atan2 as arctan2,
    bool as t_bool,
    broadcast_tensors as broadcast_arrays,
    ceil,
    clip,
    cos,
    cosh,
    cross,
    divide,
    diagonal,
    empty_like,
    eq,
    erf,
    exp,
    eye,
    flatten,
    float32,
    float64,
    floor,
    fmod as mod,
<<<<<<< HEAD
<<<<<<< HEAD
    outer,
    greater,
    hstack,
=======
    ger as outer,
    gt as greater,
=======
    outer,
    greater,
    hstack,
>>>>>>> ca06861b
    imag,
>>>>>>> 22d21aedeace9515b7cb180b7c207b8c470bfce6
    int32,
    int64,
    isnan,
    log,
    logical_or,
    less,
    matmul,
    max as amax,
    mean,
    meshgrid,
    min as amin,
    nonzero,
    ones,
    ones_like,
    polygamma,
    pow as power,
    real,
    repeat_interleave as repeat,
    reshape,
    sign,
    sin,
    sinh,
    stack,
    std,
    tan,
    tanh,
    tril,
    uint8,
    vstack,
    zeros,
    zeros_like
)

from . import autograd # NOQA
from . import linalg  # NOQA
from . import random  # NOQA
from ..constants import pytorch_atol, pytorch_rtol

DTYPES = {
    int32: 0,
    int64: 1,
    float32: 2,
    float64: 3}


atol = pytorch_atol
rtol = pytorch_rtol


def _raise_not_implemented_error(*args, **kwargs):
    raise NotImplementedError


searchsorted = _raise_not_implemented_error


def _box_scalar(function):
    @wraps(function)
    def wrapper(x):
        if not torch.is_tensor(x):
            x = torch.tensor(x)
        return function(x)
    return wrapper


abs = _box_scalar(abs)
ceil = _box_scalar(ceil)
cos = _box_scalar(cos)
cosh = _box_scalar(cosh)
exp = _box_scalar(exp)
imag = _box_scalar(imag)
log = _box_scalar(log)
real = _box_scalar(real)
sin = _box_scalar(sin)
sinh = _box_scalar(sinh)
tan = _box_scalar(tan)


def comb(n, k):
    return math.factorial(n) // math.factorial(k) // math.factorial(n - k)


def to_numpy(x):
    return x.numpy()


def one_hot(labels, num_classes):
    if not torch.is_tensor(labels):
        labels = torch.LongTensor(labels)
    return torch.nn.functional.one_hot(
        labels, num_classes).type(torch.uint8)


def argmax(a, **kwargs):
    if a.dtype == torch.bool:
        return torch.as_tensor(_np.argmax(a.data.numpy(), **kwargs))
    return torch.argmax(a, **kwargs)


def convert_to_wider_dtype(tensor_list):
    dtype_list = [DTYPES[x.dtype] for x in tensor_list]
    wider_dtype_index = max(dtype_list)

    wider_dtype = list(DTYPES.keys())[wider_dtype_index]

    tensor_list = [cast(x, dtype=wider_dtype) for x in tensor_list]
    return tensor_list


def less_equal(x, y, **kwargs):
    if not torch.is_tensor(x):
        x = torch.tensor(x)
    if not torch.is_tensor(y):
        y = torch.tensor(y)
    return torch.le(x, y, **kwargs)


def empty(shape, dtype=float64):
    return torch.empty(*shape, dtype=dtype)


def split(x, indices_or_sections, axis=0):
    if isinstance(indices_or_sections, int):
        indices_or_sections = x.shape[axis] // indices_or_sections
        return torch.split(x, indices_or_sections, dim=axis)
    indices_or_sections = _np.array(indices_or_sections)
    intervals_length = indices_or_sections[1:] - indices_or_sections[:-1]
    last_interval_length = x.shape[axis] - indices_or_sections[-1]
    if last_interval_length > 0:
        intervals_length = _np.append(intervals_length, last_interval_length)
    intervals_length = _np.insert(intervals_length, 0, indices_or_sections[0])
    return torch.split(x, tuple(intervals_length), dim=axis)


def logical_and(x, y):
    if torch.is_tensor(x):
        return torch.logical_and(x, y)
    return x and y


def any(x, axis=None):
    if not torch.is_tensor(x):
        x = torch.tensor(x)
    if axis is None:
        return torch.any(x)
    if isinstance(axis, int):
        return torch.any(x.bool(), axis)
    if len(axis) == 1:
        return torch.any(x, *axis)
    axis = list(axis)
    for i_axis, one_axis in enumerate(axis):
        if one_axis < 0:
            axis[i_axis] = ndim(x) + one_axis
    new_axis = tuple(k - 1 if k >= 0 else k for k in axis[1:])
    return any(torch.any(x.bool(), axis[0]), new_axis)


def cast(x, dtype):
    if torch.is_tensor(x):
        return x.to(dtype=dtype)
    return array(x).to(dtype=dtype)


def flip(x, axis):
    if isinstance(axis, int):
        axis = [axis]
    if axis is None:
        axis = list(range(x.ndim))
    return torch.flip(x, dims=axis)


def concatenate(seq, axis=0, out=None):
    seq = convert_to_wider_dtype(seq)
    return torch.cat(seq, dim=axis, out=out)


def _get_largest_dtype(seq):
    dtype_dict = {0: t_bool,
                  1: uint8,
                  2: int32,
                  3: int64,
                  4: float32,
                  5: float64}
    reverse_dict = {dtype_dict[key]: key for key in dtype_dict}
    dtype_code_set = {reverse_dict[t.dtype] for t in seq}
    return dtype_dict[max(dtype_code_set)]


def array(val, dtype=None):
    if isinstance(val, (list, tuple)):
        if isinstance(val[0], (list, tuple)):
            aux_list = [array(t, dtype) for t in val]
            if dtype is None:
                local_dtype = _get_largest_dtype(aux_list)
                aux_list = [cast(t, local_dtype) for t in aux_list]
            return stack(aux_list)
        if not any([isinstance(t, torch.Tensor) for t in val]):
            val = _np.copy(_np.array(val))
        elif any([not isinstance(t, torch.Tensor) for t in val]):
            tensor_members = [t for t in val if torch.is_tensor(t)]
            local_dtype = _get_largest_dtype(tensor_members)
            for index, t in enumerate(val):
                if torch.is_tensor(t) and t.dtype != local_dtype:
                    cast(t, local_dtype)
                elif torch.is_tensor(t):
                    val[index] = cast(t, dtype=local_dtype)
                else:
                    val[index] = torch.tensor(t, dtype=local_dtype)
            val = stack(val)
        else:
            val = stack(val)

    if isinstance(val, (bool, int, float)):
        val = _np.array(val)

    if isinstance(val, _np.ndarray):
        val = torch.from_numpy(val)

    if not isinstance(val, torch.Tensor):
        val = torch.Tensor([val])

    if dtype is not None:
        if val.dtype != dtype:
            val = cast(val, dtype)
    elif val.dtype == torch.float64:
        val = val.float()
    return val


def all(x, axis=None):
    if not torch.is_tensor(x):
        x = torch.tensor(x)
    if axis is None:
        return x.bool().all()
    if isinstance(axis, int):
        return torch.all(x.bool(), axis)
    if len(axis) == 1:
        return torch.all(x, *axis)
    axis = list(axis)
    for i_axis, one_axis in enumerate(axis):
        if one_axis < 0:
            axis[i_axis] = ndim(x) + one_axis
    new_axis = tuple(k - 1 if k >= 0 else k for k in axis[1:])
    return all(torch.all(x.bool(), axis[0]), new_axis)


def get_slice(x, indices):
    """Return a slice of an array, following Numpy's style.

    Parameters
    ----------
    x : array-like, shape=[dim]
        Initial array.
    indices : iterable(iterable(int))
        Indices which are kept along each axis, starting from 0.

    Returns
    -------
    slice : array-like
        Slice of x given by indices.

    Notes
    -----
    This follows Numpy's convention: indices are grouped by axis.

    Examples
    --------
    >>> a = torch.tensor(range(30)).reshape(3,10)
    >>> get_slice(a, ((0, 2), (8, 9)))
    tensor([8, 29])
    """
    return x[indices]


def allclose(a, b, atol=atol, rtol=rtol):
    if not isinstance(a, torch.Tensor):
        a = torch.tensor(a)
    if not isinstance(b, torch.Tensor):
        b = torch.tensor(b)
    a = to_ndarray(a.float(), to_ndim=1)
    b = to_ndarray(b.float(), to_ndim=1)
    n_a = a.shape[0]
    n_b = b.shape[0]
    nb_dim = a.dim()
    if n_a > n_b:
        reps = (int(n_a / n_b),) + (nb_dim - 1) * (1,)
        b = tile(b, reps)
    elif n_a < n_b:
        reps = (int(n_b / n_a),) + (nb_dim - 1) * (1,)
        a = tile(a, reps)
    return torch.allclose(a, b, atol=atol, rtol=rtol)


def shape(val):
    return val.shape


def dot(a, b):
    return einsum('...i,...i->...', a, b)


def maximum(a, b):
    return torch.max(array(a), array(b))


def to_ndarray(x, to_ndim, axis=0):
    x = array(x)
    if x.dim() == to_ndim - 1:
        x = torch.unsqueeze(x, dim=axis)
    return x


def broadcast_to(x, shape):
    if not torch.is_tensor(x):
        x = torch.tensor(x)
    return x.expand(shape)


def sqrt(x):
    if not isinstance(x, torch.Tensor):
        x = torch.tensor(x).float()
    return torch.sqrt(x)


def isclose(x, y, rtol=rtol, atol=atol):
    if not torch.is_tensor(x):
        x = torch.tensor(x)
    if not torch.is_tensor(y):
        y = torch.tensor(y)
    return torch.isclose(x, y, atol=atol, rtol=rtol)


def sum(x, axis=None, keepdims=None, **kwargs):
    if axis is None:
        if keepdims is None:
            return torch.sum(x, **kwargs)
        return torch.sum(x, keepdim=keepdims, **kwargs)
    if keepdims is None:
        return torch.sum(x, dim=axis, **kwargs)
    return torch.sum(x, dim=axis, keepdim=keepdims, **kwargs)


def einsum(*args, **kwargs):
    einsum_str = args[0]
    input_tensors_list = args[1:]

    input_tensors_list = convert_to_wider_dtype(input_tensors_list)

    if len(input_tensors_list) == 1:
        return torch.einsum(einsum_str, input_tensors_list)

    einsum_list = einsum_str.split('->')
    input_str = einsum_list[0]
    if len(einsum_list) > 1:
        output_str = einsum_list[1]

    input_str_list = input_str.split(',')

    is_ellipsis = [input_str[:3] == '...' for input_str in input_str_list]
    all_ellipsis = bool(_np.prod(is_ellipsis))

    if all_ellipsis:
        ndims = [len(input_str[3:]) for input_str in input_str_list]

        if len(input_str_list) > 2:
            raise NotImplementedError(
                'Ellipsis support not implemented for >2 input tensors')

        tensor_a = input_tensors_list[0]
        tensor_b = input_tensors_list[1]
        initial_ndim_a = tensor_a.ndim
        initial_ndim_b = tensor_b.ndim
        tensor_a = to_ndarray(tensor_a, to_ndim=ndims[0] + 1)
        tensor_b = to_ndarray(tensor_b, to_ndim=ndims[1] + 1)

        n_tensor_a = tensor_a.shape[0]
        n_tensor_b = tensor_b.shape[0]

        cond = (
            n_tensor_a == n_tensor_b == 1
            and initial_ndim_a != tensor_a.ndim
            and initial_ndim_b != tensor_b.ndim)

        if cond:
            tensor_a = squeeze(tensor_a, axis=0)
            tensor_b = squeeze(tensor_b, axis=0)
            input_prefix_list = ['', '']
            output_prefix = ''
        elif n_tensor_a != n_tensor_b:
            if n_tensor_a == 1:
                tensor_a = squeeze(tensor_a, axis=0)
                input_prefix_list = ['', 'r']
                output_prefix = 'r'
            elif n_tensor_b == 1:
                tensor_b = squeeze(tensor_b, axis=0)
                input_prefix_list = ['r', '']
                output_prefix = 'r'
            else:
                raise ValueError('Shape mismatch for einsum.')
        else:
            input_prefix_list = ['r', 'r']
            output_prefix = 'r'

        input_str_list = [
            input_str.replace('...', prefix) for input_str, prefix in zip(
                input_str_list, input_prefix_list)]

        input_str = input_str_list[0] + ',' + input_str_list[1]

        einsum_str = input_str
        if len(einsum_list) > 1:
            output_str = output_str.replace('...', output_prefix)
            einsum_str = input_str + '->' + output_str

        result = torch.einsum(einsum_str, tensor_a, tensor_b, **kwargs)

        return result

    return torch.einsum(*args, **kwargs)


def T(x):
    return torch.t(x)


def transpose(x, axes=None):
    if axes:
        return x.permute(axes)
    if x.dim() == 1:
        return x
    if x.dim() > 2 and axes is None:
        return x.permute(tuple(range(x.ndim)[::-1]))
    return x.t()


def squeeze(x, axis=None):
    if axis is None:
        return torch.squeeze(x)
    return torch.squeeze(x, dim=axis)


def trace(x, axis1=0, axis2=1):
    min_axis = min(axis1, axis2)
    max_axis = max(axis1, axis2)
    if min_axis == 1 and max_axis == 2:
        return torch.einsum('...ii', x)
    if min_axis == -2 and max_axis == -1:
        return torch.einsum('...ii', x)
    if min_axis == 0 and max_axis == 1:
        return torch.einsum('ii...', x)
    if min_axis == 0 and max_axis == 2:
        return torch.einsum('i...i', x)
    raise NotImplementedError()


def linspace(start, stop, num):
    return torch.linspace(start=start, end=stop, steps=num)


def equal(a, b, **kwargs):
    if a.dtype == torch.ByteTensor:
        a = cast(a, torch.uint8).float()
    if b.dtype == torch.ByteTensor:
        b = cast(b, torch.uint8).float()
    return torch.eq(a, b, **kwargs)


def diag_indices(*args, **kwargs):
    return tuple(map(torch.from_numpy, _np.diag_indices(*args, **kwargs)))


def tril_indices(n, k=0, m=None):
    if m is None:
        m = n
    return torch.tril_indices(row=n, col=m, offset=k)


def triu_indices(n, k=0, m=None):
    if m is None:
        m = n
    return torch.triu_indices(row=n, col=m, offset=k)


def tile(x, y):
    if not torch.is_tensor(x):
        x = torch.tensor(x)
    return x.repeat(y)


def expand_dims(x, axis=0):
    return torch.unsqueeze(x, dim=axis)


def ndim(x):
    return x.dim()


def hsplit(x, indices_or_section):
    if isinstance(indices_or_section, int):
        indices_or_section = x.shape[1] // indices_or_section
    return torch.split(x, indices_or_section, dim=1)


def diagonal(x, offset=0, axis1=0, axis2=1):
    return torch.diagonal(x, offset=offset, dim1=axis1, dim2=axis2)


def set_diag(x, new_diag):
    """Set the diagonal along the last two axis.

    Parameters
    ----------
    x : array-like, shape=[dim]
        Initial array.
    new_diag : array-like, shape=[dim[-2]]
        Values to set on the diagonal.

    Returns
    -------
    None

    Notes
    -----
    This mimics tensorflow.linalg.set_diag(x, new_diag), when new_diag is a
    1-D array, but modifies x instead of creating a copy.
    """
    arr_shape = x.shape
    off_diag = (1 - torch.eye(arr_shape[-1])) * x
    diag = torch.einsum(
        'ij,...i->...ij', torch.eye(new_diag.shape[-1]), new_diag)
    return diag + off_diag


def prod(x, axis=None):
    if axis is None:
        axis = 0
    return torch.prod(x, axis)


def where(condition, x=None, y=None):
    if x is None and y is None:
        return torch.where(condition)
    if not torch.is_tensor(x):
        x = torch.tensor(x)
    if not torch.is_tensor(y):
        y = torch.tensor(y)
    y = cast(y, x.dtype)
    return torch.where(condition, x, y)


def get_mask_i_float(i, n):
    """Create a 1D array of zeros with one element at one, with floating type.

    Parameters
    ----------
    i : int
        Index of the non-zero element.
    n: n
        Length of the created array.

    Returns
    -------
    mask_i_float : array-like, shape=[n,]
        1D array of zeros except at index i, where it is one
    """
    range_n = arange(cast(array(n), int32))
    i_float = cast(array(i), int32)
    mask_i = equal(range_n, i_float)
    mask_i_float = cast(mask_i, float32)
    return mask_i_float


def _is_boolean(x):
    if isinstance(x, bool):
        return True
    if isinstance(x, (tuple, list)):
        return _is_boolean(x[0])
    if torch.is_tensor(x):
        return x.dtype in [torch.bool, torch.uint8]
    return False


def _is_iterable(x):
    if isinstance(x, (list, tuple)):
        return True
    if torch.is_tensor(x):
        return ndim(x) > 0
    return False


def assignment(x, values, indices, axis=0):
    """Assign values at given indices of an array.

    Parameters
    ----------
    x: array-like, shape=[dim]
        Initial array.
    values: {float, list(float)}
        Value or list of values to be assigned.
    indices: {int, tuple, list(int), list(tuple)}
        Single int or tuple, or list of ints or tuples of indices where value
        is assigned.
        If the length of the tuples is shorter than ndim(x), values are
        assigned to each copy along axis.
    axis: int, optional
        Axis along which values are assigned, if vectorized.

    Returns
    -------
    x_new : array-like, shape=[dim]
        Copy of x with the values assigned at the given indices.

    Notes
    -----
    If a single value is provided, it is assigned at all the indices.
    If a list is given, it must have the same length as indices.
    """
    x_new = copy(x)

    use_vectorization = hasattr(indices, '__len__') and len(indices) < ndim(x)
    if _is_boolean(indices):
        x_new[indices] = values
        return x_new
    zip_indices = _is_iterable(indices) and _is_iterable(indices[0])
    len_indices = len(indices) if _is_iterable(indices) else 1
    if zip_indices:
        indices = tuple(zip(*indices))
    if not use_vectorization:
        if not zip_indices:
            len_indices = len(indices) if _is_iterable(indices) else 1
        len_values = len(values) if _is_iterable(values) else 1
        if len_values > 1 and len_values != len_indices:
            raise ValueError('Either one value or as many values as indices')
        x_new[indices] = values
    else:
        indices = tuple(
            list(indices[:axis]) + [slice(None)] + list(indices[axis:]))
        x_new[indices] = values
    return x_new


def assignment_by_sum(x, values, indices, axis=0):
    """Add values at given indices of an array.

    Parameters
    ----------
    x: array-like, shape=[dim]
        Initial array.
    values: {float, list(float)}
        Value or list of values to be assigned.
    indices: {int, tuple, list(int), list(tuple)}
        Single int or tuple, or list of ints or tuples of indices where value
        is assigned.
        If the length of the tuples is shorter than ndim(x), values are
        assigned to each copy along axis.
    axis: int, optional
        Axis along which values are assigned, if vectorized.

    Returns
    -------
    x_new : array-like, shape=[dim]
        Copy of x with the values assigned at the given indices.

    Notes
    -----
    If a single value is provided, it is assigned at all the indices.
    If a list is given, it must have the same length as indices.
    """
    x_new = copy(x)
    values = array(values)
    use_vectorization = hasattr(indices, '__len__') and len(indices) < ndim(x)
    if _is_boolean(indices):
        x_new[indices] += values
        return x_new
    zip_indices = _is_iterable(indices) and _is_iterable(indices[0])
    if zip_indices:
        indices = list(zip(*indices))
    if not use_vectorization:
        len_indices = len(indices) if _is_iterable(indices) else 1
        len_values = len(values) if _is_iterable(values) else 1
        if len_values > 1 and len_values != len_indices:
            raise ValueError('Either one value or as many values as indices')
        x_new[indices] += values
    else:
        indices = tuple(
            list(indices[:axis]) + [slice(None)] + list(indices[axis:]))
        x_new[indices] += values
    return x_new


def copy(x):
    return x.clone()


def cumsum(x, axis=None):
    if not torch.is_tensor(x):
        x = array(x)
    if axis is None:
        return x.flatten().cumsum(dim=0)
    return torch.cumsum(x, dim=axis)


def cumprod(x, axis=None):
    if axis is None:
        axis = 0
    return torch.cumprod(x, axis)


def array_from_sparse(indices, data, target_shape):
    """Create an array of given shape, with values at specific indices.

    The rest of the array will be filled with zeros.

    Parameters
    ----------
    indices : iterable(tuple(int))
        Index of each element which will be assigned a specific value.
    data : iterable(scalar)
        Value associated at each index.
    target_shape : tuple(int)
        Shape of the output array.

    Returns
    -------
    a : array, shape=target_shape
        Array of zeros with specified values assigned to specified indices.
    """
    return torch.sparse.FloatTensor(
        torch.LongTensor(indices).t(),
        torch.FloatTensor(cast(data, float32)),
        torch.Size(target_shape)).to_dense()


def vectorize(x, pyfunc, multiple_args=False, **kwargs):
    if multiple_args:
        return stack(list(map(lambda y: pyfunc(*y), zip(*x))))
    return stack(list(map(pyfunc, x)))


def triu_to_vec(x, k=0):
    n = x.shape[-1]
    rows, cols = triu_indices(n, k=k)
    return x[..., rows, cols]


def mat_from_diag_triu_tril(diag, tri_upp, tri_low):
    """Build matrix from given components.

    Forms a matrix from diagonal, strictly upper triangular and
    strictly lower traingular parts.

    Parameters
    ----------
    diag : array_like, shape=[..., n]
    tri_upp : array_like, shape=[..., (n * (n - 1)) / 2]
    tri_low : array_like, shape=[..., (n * (n - 1)) / 2]

    Returns
    -------
    mat : array_like, shape=[..., n, n]
    """
    n = diag.shape[-1]
    i, = diag_indices(n, ndim=1)
    j, k = triu_indices(n, k=1)
    mat = torch.zeros((diag.shape + (n, )))
    mat[..., i, i] = diag
    mat[..., j, k] = tri_upp
    mat[..., k, j] = tri_low
    return mat<|MERGE_RESOLUTION|>--- conflicted
+++ resolved
@@ -32,21 +32,10 @@
     float64,
     floor,
     fmod as mod,
-<<<<<<< HEAD
-<<<<<<< HEAD
     outer,
     greater,
     hstack,
-=======
-    ger as outer,
-    gt as greater,
-=======
-    outer,
-    greater,
-    hstack,
->>>>>>> ca06861b
-    imag,
->>>>>>> 22d21aedeace9515b7cb180b7c207b8c470bfce6
+    img,
     int32,
     int64,
     isnan,
