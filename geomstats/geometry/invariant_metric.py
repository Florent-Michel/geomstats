--- conflicted
+++ resolved
@@ -546,16 +546,10 @@
         """
         group = self.group
         basis = self.lie_algebra.orthonormal_basis(self.metric_mat_at_identity)
-<<<<<<< HEAD
-        sign = 1. if (self.left_or_right == 'left') else -1.
-
-        def lie_acceleration(point, vector):
-=======
         sign = 1. if self.left_or_right == 'left' else 1.
 
         def lie_acceleration(point, vector):
             """Compute the right-hand side of the geodesic equation."""
->>>>>>> 1fb2fb3d
             velocity = self.group.tangent_translation_map(
                 point, left_or_right=self.left_or_right)(vector)
             coefficients = gs.array([self.structure_constant(
@@ -563,7 +557,6 @@
             acceleration = gs.einsum('i...,ijk->...jk', coefficients, basis)
             return velocity, sign * acceleration
 
-<<<<<<< HEAD
         if base_point is None:
             base_point = group.identity
             left_angular_vel = tangent_vec
@@ -571,11 +564,6 @@
             left_angular_vel = self.group.tangent_translation_map(
                 base_point,
                 left_or_right=self.left_or_right, inverse=True)(tangent_vec)
-=======
-        left_angular_vel = self.group.tangent_translation_map(
-            base_point,
-            left_or_right=self.left_or_right, inverse=True)(tangent_vec)
->>>>>>> 1fb2fb3d
         initial_state = (base_point, group.regularize(left_angular_vel))
         flow, _ = integrate(lie_acceleration, initial_state, n_steps=n_steps,
                             step=step, **kwargs)
