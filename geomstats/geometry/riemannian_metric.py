--- conflicted
+++ resolved
@@ -1,11 +1,7 @@
 """Riemannian and pseudo-Riemannian metrics."""
 
-<<<<<<< HEAD
 import jax
-=======
-import autograd
 import joblib
->>>>>>> 0dd7fe20
 
 import geomstats.backend as gs
 import geomstats.vectorization
