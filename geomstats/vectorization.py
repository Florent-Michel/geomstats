"""Decorator to handle vectorization.

This abstracts the backend type.
"""

import geomstats.backend as gs

POINT_TYPES = ['scalar', 'vector', 'matrix']
FLEXIBLE_TYPE = 'point'
OTHER_TYPES = ['point_type', 'else']

POINT_TYPES_TO_NDIMS = {
    'scalar': 2,
    'vector': 2,
    'matrix': 3}

ERROR_MSG = 'Invalid type: %s.'

<<<<<<< HEAD
def decorator(point_types):
=======

def decorator(input_types):
>>>>>>> 52926448
    """Vectorize geomstats functions.

    This decorator assumes that its function:
    - works with fully-vectorized inputs,
    - returns fully-vectorized outputs,

    where "fully-vectorized" means that:
    - one scalar has shape [1, 1],
    - n scalars have shape [n, 1],
    - one d-D vector has shape [1, d],
    - n d-D vectors have shape [n, d],etc
    etc.

    The decorator:
    - gets the types of all inputs of its function:
        - args,
        - kwargs,
        - optional kwargs,
<<<<<<< HEAD
            - e.g. point_type=None,
=======
            - e.g. input_type=None,
>>>>>>> 52926448
    - gets the type of the output of its function,
        - e.g. distinguishes between 1D 'vector' vs 'scalar',
    - gets the initial shapes of all inputs of its function,
    - if needed, adapts the types of the inputs,
        - e.g. distinguishes between 'vector' or 'matrix' inputs,
        using variables 'point_type' or 'default_point_type',
    - converts the inputs into fully-vectorized inputs,
    - calls the function,
    - adapts the output shapes to match the users' expectations,
    using the initial shapes of the inputs.

    Parameters
    ----------
    input_types : list
        List of inputs' input_types, including for optional inputs.
        The `input_type`s of optional inputs will not be read
        by the decorator if the corresponding input is not given.
    """
    if not isinstance(input_types, list):
        input_types = list(input_types)

    def aux_decorator(function):
        def wrapper(*args, **kwargs):
<<<<<<< HEAD

            # print('\nbefore')
            # print('args_types')
            # print(args_types)
            # print('kwargs_types')
            # print(kwargs_types)
            # print('opt_kwargs_types')
            # print(opt_kwargs_types)
            # print('args')
            # print(args)
            # print('kwargs')
            # print(kwargs)
            args_types, kwargs_types, opt_kwargs_types, is_scal = get_types(
                point_types, args, kwargs)

            args_types, kwargs_types = adapt_types(
                args_types, kwargs_types, opt_kwargs_types, args, kwargs)
            args_kwargs_types = args_types + kwargs_types

            # print('\nafter')
            # print('args_types')
            # print(args_types)
            # print('kwargs_types')
            # print(kwargs_types)
            # print('args')
            # print(args)
            # print('kwargs')
            # print(kwargs)

=======
            args_types, kwargs_types, opt_kwargs_types, is_scal = get_types(
                input_types, args, kwargs)

            args_types, kwargs_types = adapt_types(
                args_types, kwargs_types, opt_kwargs_types, args, kwargs)
            args_kwargs_types = args_types + kwargs_types

>>>>>>> 52926448
            args_shapes = get_initial_shapes(args_types, args)
            kwargs_shapes = get_initial_shapes(kwargs_types, kwargs.values())
            initial_shapes = args_shapes + kwargs_shapes

            vect_args = vectorize_args(args_types, args)
            vect_kwargs = vectorize_kwargs(kwargs_types, kwargs)

            result = function(*vect_args, **vect_kwargs)

            result = adapt_result(
                result, initial_shapes, args_kwargs_types, is_scal)

            return result
        return wrapper
    return aux_decorator


<<<<<<< HEAD
def get_types(point_types, args, kwargs):
=======
def get_types(input_types, args, kwargs):
>>>>>>> 52926448
    """Extract the types of args, kwargs, optional kwargs and output.

    Parameters
    ----------
<<<<<<< HEAD
    point_types : list
        List of inputs' point_types, including for optional inputs.
=======
    input_types : list
        List of inputs' input_types, including for optional inputs.
>>>>>>> 52926448
    args : tuple
        Args of a function.
    kwargs : dict
        Kwargs of a function.

    Returns
    -------
    args_types : list
        Types of args.
    kwargs_types : list
        Types of kwargs.
    opt_kwargs_types : list
        Types of optional kwargs.
    is_scal : bool
        Boolean determining if the output is a scalar.
    """
    len_args = len(args)
    len_kwargs = len(kwargs)
    len_total = len_args + len_kwargs

<<<<<<< HEAD
    args_types = point_types[:len_args]
    kwargs_types = point_types[len_args:len_total]

    opt_kwargs_types = []
    is_scal = True
    if len(point_types) > len_total:
        opt_kwargs_types = point_types[len_total:]
        if point_types[-1] == 'no_is_scal':
            is_scal = False
            opt_kwargs_types = point_types[len_total:-1]
=======
    args_types = input_types[:len_args]
    kwargs_types = input_types[len_args:len_total]

    opt_kwargs_types = []
    is_scal = True
    if len(input_types) > len_total:
        opt_kwargs_types = input_types[len_total:]
        if input_types[-1] == 'no_is_scal':
            is_scal = False
            opt_kwargs_types = input_types[len_total:-1]
>>>>>>> 52926448
    return (args_types, kwargs_types, opt_kwargs_types, is_scal)


def adapt_types(
        args_types, kwargs_types,
        opt_kwargs_types, args, kwargs):
<<<<<<< HEAD
    """Adapt the list of input point_types.
=======
    """Adapt the list of input input_types.
>>>>>>> 52926448

    Some functions are implemented with array-like arguments that can be either
    'vector' or 'matrix' depending on the value of the 'point_type'
    argument.

    This function reads the 'point_type' argument, and adapt the actual
    type of the input array-like arguments.

    Parameters
    ----------
    args_types : list
        Types of args.
    kwargs_types : list
        Types of kwargs.
    opt_kwargs_types : list
        Types of optional kwargs.
    args : tuple
        Args of a function.
    kwargs : dict
        Kwargs of a function.

    Returns
    -------
    args_types : list
        Adapted types of args.
<<<<<<< HEAD
    kwargs : list
=======
    kwargs_types : list
>>>>>>> 52926448
        Adapted types of kwargs
    """
    in_args = 'point_type' in args_types
    in_kwargs = 'point_type' in kwargs_types
    in_optional = 'point_type' in opt_kwargs_types

    if in_args or in_kwargs or in_optional:
        if in_args:
<<<<<<< HEAD
            i_point_type = args_types.index('point_type')
            point_type = args[i_point_type]
        elif in_kwargs:
            point_type = kwargs['point_type']

        elif in_optional:
            obj = args[0]
            point_type = obj.default_point_type

        args_types = [
            pt if pt != 'point' else point_type for pt in args_types]
        kwargs_types = [
            pt if pt != 'point' else point_type for pt in kwargs_types]
    return args_types, kwargs_types


def get_initial_shapes(point_types, args):
=======
            i_input_type = args_types.index('point_type')
            input_type = args[i_input_type]
        elif in_kwargs:
            input_type = kwargs['point_type']

        elif in_optional:
            obj = args[0]
            input_type = obj.default_point_type

        args_types = [
            input_type if pt == FLEXIBLE_TYPE else pt
            for pt in args_types]
        kwargs_types = [
            input_type if pt == FLEXIBLE_TYPE else pt
            for pt in kwargs_types]
    return args_types, kwargs_types


def get_initial_shapes(input_types, args):
>>>>>>> 52926448
    """Extract shapes and ndims of input args or kwargs values.

    Store the shapes of the input args, or kwargs values,
    that are array-like, store None otherwise.

    Parameters
    ----------
    input_types : list
        Point types corresponding to the args, or kwargs values.
    args : tuple or dict_values
        Args, or kwargs values, of a function.

    Returns
    -------
    in_shapes : list
        Shapes of array-like input args, or kwargs values.
    """
    in_shapes = []

    for i_arg, arg in enumerate(args):
        input_type = input_types[i_arg]

        if input_type == 'scalar':
            arg = gs.array(arg)

        if input_type in POINT_TYPES:
            in_shapes.append(gs.shape(arg))
        elif input_type in OTHER_TYPES or arg is None:
            in_shapes.append(None)
        else:
            raise ValueError(ERROR_MSG % input_type)
    return in_shapes


def vectorize_args(input_types, args):
    """Vectorize input args.

    Transform input array-like args into their fully-vectorized form,
    where "fully-vectorized" means that:
    - one scalar has shape [1, 1],
    - n scalars have shape [n, 1],
    - one d-D vector has shape [1, d],
    - n d-D vectors have shape [n, d],
    etc.

    Parameters
    ----------
    input_types : list
        Point types corresponding to the args.
    args : tuple
        Args of a function.

    Returns
    -------
    vect_args : tuple
        Args of the function in their fully-vectorized form.
    """
    vect_args = []
    for i_arg, arg in enumerate(args):
<<<<<<< HEAD
        point_type = point_types[i_arg]
        if point_type in ['else', 'point_type'] or arg is None:
            vect_arg = arg
        elif point_type == 'scalar':
=======
        input_type = input_types[i_arg]
        if input_type == 'scalar':
>>>>>>> 52926448
            vect_arg = gs.to_ndarray(arg, to_ndim=1)
            vect_arg = gs.to_ndarray(vect_arg, to_ndim=2, axis=1)
        elif input_type in POINT_TYPES:
            vect_arg = gs.to_ndarray(
<<<<<<< HEAD
                arg, to_ndim=POINT_TYPES_TO_NDIMS[point_type])
        else:
            raise ValueError('Invalid point type: %s' % point_type)
=======
                arg, to_ndim=POINT_TYPES_TO_NDIMS[input_type])
        elif input_type in OTHER_TYPES or arg is None:
            vect_arg = arg
        else:
            raise ValueError(ERROR_MSG % input_type)
>>>>>>> 52926448
        vect_args.append(vect_arg)
    return tuple(vect_args)


def vectorize_kwargs(input_types, kwargs):
    """Vectorize input kwargs.

    Transform input array-like kwargs into their fully-vectorized form,
    where "fully-vectorized" means that:
    - one scalar has shape [1, 1],
    - n scalars have shape [n, 1],
    - one d-D vector has shape [1, d],
    - n d-D vectors have shape [n, d],
    etc.

    Parameters
    ----------
    input_types :list
        Point types corresponding to the args.
    kwargs : dict
        Kwargs of a function.

    Returns
    -------
    vect_kwargs : dict
        Kwargs of the function in their fully-vectorized form.
    """
    vect_kwargs = {}
    for i_arg, key_arg in enumerate(kwargs.keys()):
        input_type = input_types[i_arg]
        arg = kwargs[key_arg]
<<<<<<< HEAD
        if point_type in ['else', 'point_type'] or arg is None:
            vect_arg = arg
        elif point_type == 'scalar':
=======
        if input_type == 'scalar':
>>>>>>> 52926448
            vect_arg = gs.to_ndarray(arg, to_ndim=1)
            vect_arg = gs.to_ndarray(vect_arg, to_ndim=2, axis=1)
        elif input_type in POINT_TYPES:
            vect_arg = gs.to_ndarray(
<<<<<<< HEAD
                arg, to_ndim=POINT_TYPES_TO_NDIMS[point_type])
        else:
            raise ValueError('Invalid point type.')
=======
                arg, to_ndim=POINT_TYPES_TO_NDIMS[input_type])
        elif input_type in OTHER_TYPES or arg is None:
            vect_arg = arg
        else:
            raise ValueError(ERROR_MSG % input_type)
>>>>>>> 52926448
        vect_kwargs[key_arg] = vect_arg
    return vect_kwargs


def adapt_result(result, initial_shapes, args_kwargs_types, is_scal):
    """Adapt shape of output.

    This function squeezes the dim 0 or 1 of the output, depending on:
    - the type of the output: scalar vs else,
    - the initial shapes or args and kwargs provided by the user.

    Parameters
    ----------
    result : unspecified
        Output of the function.
    initial_shapes : list
        Shapes of args and kwargs provided by the user.
    args_kwargs_types : list
        Types of args and kwargs.
    is_scal : bool
        Boolean determining if the output 'result' is a scalar.

    Returns
    -------
    result : unspecified
        Output of the function, with adapted shape.
    """
    if squeeze_output_dim_1(
            result, initial_shapes, args_kwargs_types, is_scal):
        if result.shape[1] == 1:
            result = gs.squeeze(result, axis=1)

    if squeeze_output_dim_0(result, initial_shapes, args_kwargs_types):
        if result.shape[0] == 1:
            result = gs.squeeze(result, axis=0)

    return result


<<<<<<< HEAD
def squeeze_output_dim_0(result, in_shapes, point_types):
=======
def squeeze_output_dim_0(result, in_shapes, input_types):
>>>>>>> 52926448
    """Determine if the output needs to be squeezed on dim 0.

    The dimension 0 is squeezed iff all input parameters:
    - contain one sample,
    - have the corresponding dimension 0 squeezed,
    i.e. if all input parameters have ndim strictly less than the ndim
    corresponding to their vectorized shape.

    Parameters
    ----------
    in_ndims : list
        Initial ndims of input parameters, as entered by the user.
<<<<<<< HEAD
    point_types : list
        Associated list of point_type of input parameters.
=======
    input_types : list
        Associated list of input_type of input parameters.
>>>>>>> 52926448

    Returns
    -------
    squeeze : bool
        Boolean deciding whether to squeeze dim 0 of the output.
    """
    if isinstance(result, tuple):
        return False
    if isinstance(result, list):
        return False

<<<<<<< HEAD
    for in_shape, point_type in zip(in_shapes, point_types):
        in_ndim = None
        if point_type not in ['scalar', 'vector', 'matrix']:
            continue
        if in_shape is not None:
            in_ndim = len(in_shape)
        if in_ndim is not None:
            vect_ndim = POINT_TYPES_TO_NDIMS[point_type]
            assert in_ndim <= vect_ndim
=======
    for in_shape, input_type in zip(in_shapes, input_types):
        if input_type not in POINT_TYPES:
            continue
        in_ndim = None
        if in_shape is not None:
            in_ndim = len(in_shape)
        if in_ndim is not None:
            vect_ndim = POINT_TYPES_TO_NDIMS[input_type]
            if in_ndim > vect_ndim:
                raise ValueError(
                    'Fully-vectorizing an input can only increase its ndim.')
>>>>>>> 52926448
            if in_ndim == vect_ndim:
                return False
    return True


<<<<<<< HEAD
def squeeze_output_dim_1(result, in_shapes, point_types, is_scal=True):
=======
def squeeze_output_dim_1(result, in_shapes, input_types, is_scal=True):
>>>>>>> 52926448
    """Determine if the output needs to be squeezed on dim 1.

    This happens if the user represents scalars as array of shapes:
    [n_samples,] instead of [n_samples, 1]
<<<<<<< HEAD
    Dimension 1 is squeezed by default if point_type is 'scalar'.
=======
    Dimension 1 is squeezed by default if input_type is 'scalar'.
>>>>>>> 52926448
    Dimension 1 is not squeezed if the user inputs at least one scalar with
    a singleton in dimension 1.

    Parameters
    ----------
    result: array-like
        Result output by the function, before reshaping.
    in_shapes : list
        Initial shapes of input parameters, as entered by the user.
<<<<<<< HEAD
    point_types : list
        Associated list of point_type of input parameters.
=======
    input_types : list
        Associated list of input_type of input parameters.
>>>>>>> 52926448

    Returns
    -------
    squeeze : bool
        Boolean deciding whether to squeeze dim 1 of the output.
    """
    if not is_scal:
        return False
    if not is_scalar(result):
        return False

<<<<<<< HEAD
    for shape, point_type in zip(in_shapes, point_types):
        if point_type == 'scalar':
            ndim = len(shape)
            assert ndim <= 2
=======
    for shape, input_type in zip(in_shapes, input_types):
        if input_type == 'scalar':
            ndim = len(shape)
            if ndim > 2:
                raise ValueError('The ndim of a scalar cannot be > 2.')
>>>>>>> 52926448
            if ndim == 2:
                return False
    return True


def is_scalar(vect_array):
    """Test if a "fully-vectorized" array represents a scalar.

    Parameters
    ----------
    vect_array :  array-like
        Array to be tested.

    Returns
    -------
    is_scalar : bool
        Boolean determining if vect_array is a fully-vectorized scalar.
    """
    if isinstance(vect_array, tuple):
        return False
    if isinstance(vect_array, list):
        return False

    has_ndim_2 = vect_array.ndim == 2
    if not has_ndim_2:
        return False
    has_singleton_dim_1 = vect_array.shape[1] == 1
    return has_singleton_dim_1<|MERGE_RESOLUTION|>--- conflicted
+++ resolved
@@ -16,12 +16,8 @@
 
 ERROR_MSG = 'Invalid type: %s.'
 
-<<<<<<< HEAD
-def decorator(point_types):
-=======
 
 def decorator(input_types):
->>>>>>> 52926448
     """Vectorize geomstats functions.
 
     This decorator assumes that its function:
@@ -40,11 +36,7 @@
         - args,
         - kwargs,
         - optional kwargs,
-<<<<<<< HEAD
-            - e.g. point_type=None,
-=======
             - e.g. input_type=None,
->>>>>>> 52926448
     - gets the type of the output of its function,
         - e.g. distinguishes between 1D 'vector' vs 'scalar',
     - gets the initial shapes of all inputs of its function,
@@ -68,45 +60,13 @@
 
     def aux_decorator(function):
         def wrapper(*args, **kwargs):
-<<<<<<< HEAD
-
-            # print('\nbefore')
-            # print('args_types')
-            # print(args_types)
-            # print('kwargs_types')
-            # print(kwargs_types)
-            # print('opt_kwargs_types')
-            # print(opt_kwargs_types)
-            # print('args')
-            # print(args)
-            # print('kwargs')
-            # print(kwargs)
             args_types, kwargs_types, opt_kwargs_types, is_scal = get_types(
-                point_types, args, kwargs)
+                input_types, args, kwargs)
 
             args_types, kwargs_types = adapt_types(
                 args_types, kwargs_types, opt_kwargs_types, args, kwargs)
             args_kwargs_types = args_types + kwargs_types
 
-            # print('\nafter')
-            # print('args_types')
-            # print(args_types)
-            # print('kwargs_types')
-            # print(kwargs_types)
-            # print('args')
-            # print(args)
-            # print('kwargs')
-            # print(kwargs)
-
-=======
-            args_types, kwargs_types, opt_kwargs_types, is_scal = get_types(
-                input_types, args, kwargs)
-
-            args_types, kwargs_types = adapt_types(
-                args_types, kwargs_types, opt_kwargs_types, args, kwargs)
-            args_kwargs_types = args_types + kwargs_types
-
->>>>>>> 52926448
             args_shapes = get_initial_shapes(args_types, args)
             kwargs_shapes = get_initial_shapes(kwargs_types, kwargs.values())
             initial_shapes = args_shapes + kwargs_shapes
@@ -124,22 +84,13 @@
     return aux_decorator
 
 
-<<<<<<< HEAD
-def get_types(point_types, args, kwargs):
-=======
 def get_types(input_types, args, kwargs):
->>>>>>> 52926448
     """Extract the types of args, kwargs, optional kwargs and output.
 
     Parameters
     ----------
-<<<<<<< HEAD
-    point_types : list
-        List of inputs' point_types, including for optional inputs.
-=======
     input_types : list
         List of inputs' input_types, including for optional inputs.
->>>>>>> 52926448
     args : tuple
         Args of a function.
     kwargs : dict
@@ -160,18 +111,6 @@
     len_kwargs = len(kwargs)
     len_total = len_args + len_kwargs
 
-<<<<<<< HEAD
-    args_types = point_types[:len_args]
-    kwargs_types = point_types[len_args:len_total]
-
-    opt_kwargs_types = []
-    is_scal = True
-    if len(point_types) > len_total:
-        opt_kwargs_types = point_types[len_total:]
-        if point_types[-1] == 'no_is_scal':
-            is_scal = False
-            opt_kwargs_types = point_types[len_total:-1]
-=======
     args_types = input_types[:len_args]
     kwargs_types = input_types[len_args:len_total]
 
@@ -182,18 +121,13 @@
         if input_types[-1] == 'no_is_scal':
             is_scal = False
             opt_kwargs_types = input_types[len_total:-1]
->>>>>>> 52926448
     return (args_types, kwargs_types, opt_kwargs_types, is_scal)
 
 
 def adapt_types(
         args_types, kwargs_types,
         opt_kwargs_types, args, kwargs):
-<<<<<<< HEAD
-    """Adapt the list of input point_types.
-=======
     """Adapt the list of input input_types.
->>>>>>> 52926448
 
     Some functions are implemented with array-like arguments that can be either
     'vector' or 'matrix' depending on the value of the 'point_type'
@@ -219,12 +153,8 @@
     -------
     args_types : list
         Adapted types of args.
-<<<<<<< HEAD
-    kwargs : list
-=======
     kwargs_types : list
->>>>>>> 52926448
-        Adapted types of kwargs
+        Adapted types of kwargs.
     """
     in_args = 'point_type' in args_types
     in_kwargs = 'point_type' in kwargs_types
@@ -232,25 +162,6 @@
 
     if in_args or in_kwargs or in_optional:
         if in_args:
-<<<<<<< HEAD
-            i_point_type = args_types.index('point_type')
-            point_type = args[i_point_type]
-        elif in_kwargs:
-            point_type = kwargs['point_type']
-
-        elif in_optional:
-            obj = args[0]
-            point_type = obj.default_point_type
-
-        args_types = [
-            pt if pt != 'point' else point_type for pt in args_types]
-        kwargs_types = [
-            pt if pt != 'point' else point_type for pt in kwargs_types]
-    return args_types, kwargs_types
-
-
-def get_initial_shapes(point_types, args):
-=======
             i_input_type = args_types.index('point_type')
             input_type = args[i_input_type]
         elif in_kwargs:
@@ -270,7 +181,6 @@
 
 
 def get_initial_shapes(input_types, args):
->>>>>>> 52926448
     """Extract shapes and ndims of input args or kwargs values.
 
     Store the shapes of the input args, or kwargs values,
@@ -330,30 +240,17 @@
     """
     vect_args = []
     for i_arg, arg in enumerate(args):
-<<<<<<< HEAD
-        point_type = point_types[i_arg]
-        if point_type in ['else', 'point_type'] or arg is None:
-            vect_arg = arg
-        elif point_type == 'scalar':
-=======
         input_type = input_types[i_arg]
         if input_type == 'scalar':
->>>>>>> 52926448
             vect_arg = gs.to_ndarray(arg, to_ndim=1)
             vect_arg = gs.to_ndarray(vect_arg, to_ndim=2, axis=1)
         elif input_type in POINT_TYPES:
             vect_arg = gs.to_ndarray(
-<<<<<<< HEAD
-                arg, to_ndim=POINT_TYPES_TO_NDIMS[point_type])
-        else:
-            raise ValueError('Invalid point type: %s' % point_type)
-=======
                 arg, to_ndim=POINT_TYPES_TO_NDIMS[input_type])
         elif input_type in OTHER_TYPES or arg is None:
             vect_arg = arg
         else:
             raise ValueError(ERROR_MSG % input_type)
->>>>>>> 52926448
         vect_args.append(vect_arg)
     return tuple(vect_args)
 
@@ -385,28 +282,16 @@
     for i_arg, key_arg in enumerate(kwargs.keys()):
         input_type = input_types[i_arg]
         arg = kwargs[key_arg]
-<<<<<<< HEAD
-        if point_type in ['else', 'point_type'] or arg is None:
-            vect_arg = arg
-        elif point_type == 'scalar':
-=======
         if input_type == 'scalar':
->>>>>>> 52926448
             vect_arg = gs.to_ndarray(arg, to_ndim=1)
             vect_arg = gs.to_ndarray(vect_arg, to_ndim=2, axis=1)
         elif input_type in POINT_TYPES:
             vect_arg = gs.to_ndarray(
-<<<<<<< HEAD
-                arg, to_ndim=POINT_TYPES_TO_NDIMS[point_type])
-        else:
-            raise ValueError('Invalid point type.')
-=======
                 arg, to_ndim=POINT_TYPES_TO_NDIMS[input_type])
         elif input_type in OTHER_TYPES or arg is None:
             vect_arg = arg
         else:
             raise ValueError(ERROR_MSG % input_type)
->>>>>>> 52926448
         vect_kwargs[key_arg] = vect_arg
     return vect_kwargs
 
@@ -446,11 +331,7 @@
     return result
 
 
-<<<<<<< HEAD
-def squeeze_output_dim_0(result, in_shapes, point_types):
-=======
 def squeeze_output_dim_0(result, in_shapes, input_types):
->>>>>>> 52926448
     """Determine if the output needs to be squeezed on dim 0.
 
     The dimension 0 is squeezed iff all input parameters:
@@ -463,13 +344,8 @@
     ----------
     in_ndims : list
         Initial ndims of input parameters, as entered by the user.
-<<<<<<< HEAD
-    point_types : list
-        Associated list of point_type of input parameters.
-=======
     input_types : list
         Associated list of input_type of input parameters.
->>>>>>> 52926448
 
     Returns
     -------
@@ -481,17 +357,6 @@
     if isinstance(result, list):
         return False
 
-<<<<<<< HEAD
-    for in_shape, point_type in zip(in_shapes, point_types):
-        in_ndim = None
-        if point_type not in ['scalar', 'vector', 'matrix']:
-            continue
-        if in_shape is not None:
-            in_ndim = len(in_shape)
-        if in_ndim is not None:
-            vect_ndim = POINT_TYPES_TO_NDIMS[point_type]
-            assert in_ndim <= vect_ndim
-=======
     for in_shape, input_type in zip(in_shapes, input_types):
         if input_type not in POINT_TYPES:
             continue
@@ -503,26 +368,17 @@
             if in_ndim > vect_ndim:
                 raise ValueError(
                     'Fully-vectorizing an input can only increase its ndim.')
->>>>>>> 52926448
             if in_ndim == vect_ndim:
                 return False
     return True
 
 
-<<<<<<< HEAD
-def squeeze_output_dim_1(result, in_shapes, point_types, is_scal=True):
-=======
 def squeeze_output_dim_1(result, in_shapes, input_types, is_scal=True):
->>>>>>> 52926448
     """Determine if the output needs to be squeezed on dim 1.
 
     This happens if the user represents scalars as array of shapes:
     [n_samples,] instead of [n_samples, 1]
-<<<<<<< HEAD
-    Dimension 1 is squeezed by default if point_type is 'scalar'.
-=======
     Dimension 1 is squeezed by default if input_type is 'scalar'.
->>>>>>> 52926448
     Dimension 1 is not squeezed if the user inputs at least one scalar with
     a singleton in dimension 1.
 
@@ -532,13 +388,8 @@
         Result output by the function, before reshaping.
     in_shapes : list
         Initial shapes of input parameters, as entered by the user.
-<<<<<<< HEAD
-    point_types : list
-        Associated list of point_type of input parameters.
-=======
     input_types : list
         Associated list of input_type of input parameters.
->>>>>>> 52926448
 
     Returns
     -------
@@ -550,18 +401,11 @@
     if not is_scalar(result):
         return False
 
-<<<<<<< HEAD
-    for shape, point_type in zip(in_shapes, point_types):
-        if point_type == 'scalar':
-            ndim = len(shape)
-            assert ndim <= 2
-=======
     for shape, input_type in zip(in_shapes, input_types):
         if input_type == 'scalar':
             ndim = len(shape)
             if ndim > 2:
                 raise ValueError('The ndim of a scalar cannot be > 2.')
->>>>>>> 52926448
             if ndim == 2:
                 return False
     return True
