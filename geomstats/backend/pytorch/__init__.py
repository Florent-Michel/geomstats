--- conflicted
+++ resolved
@@ -60,15 +60,9 @@
     return torch.div(*args, **kwargs)
 
 
-<<<<<<< HEAD
-def repeat(x, repeat_time, axis=None):
-    if torch.__version__ >= '1.1':
-        return torch.repeat_interleave(x, repeat_time, axis)
-=======
 def repeat(a, repeats, axis=None):
     if torch.__version__ >= '1.1':
         return torch.repeat_interleave(a, repeats, axis)
->>>>>>> 3b1d282a
     if(axis is None):
         axis = 0
     shape = list(a.shape)
