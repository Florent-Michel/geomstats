--- conflicted
+++ resolved
@@ -26,275 +26,6 @@
     skip_test_exp_shape = True
     skip_test_log_shape = True
 
-<<<<<<< HEAD
-    class TestDataL2Metric(_RiemannianMetricTestData):
-
-        dim_list = random.sample(range(2, 4), 2)
-        n_landmarks_list = random.sample(range(2, 5), 2)
-        metric_args_list = [
-            (Hypersphere(dim), n_landmarks)
-            for dim, n_landmarks in zip(dim_list, n_landmarks_list)
-        ] + [
-            (Euclidean(dim + 1), n_landmarks)
-            for dim, n_landmarks in zip(dim_list, n_landmarks_list)
-        ]
-        space_list = [Landmarks(*metric_arg) for metric_arg in metric_args_list]
-        shape_list = [
-            (n_landmark, dim + 1) for dim, n_landmark in zip(dim_list, n_landmarks_list)
-        ] * 2
-        n_points_list = random.sample(range(2, 5), 2)
-        n_tangent_vecs_list = random.sample(range(2, 5), 2)
-        n_points_a_list = random.sample(range(2, 5), 2)
-        n_points_b_list = [1]
-        alpha_list = [1] * 4
-        n_rungs_list = [1] * 4
-        scheme_list = ["pole"] * 4
-
-        s2 = Hypersphere(dim=2)
-        r3 = s2.embedding_space
-
-        initial_point = [0.0, 0.0, 1.0]
-        initial_tangent_vec_a = [1.0, 0.0, 0.0]
-        initial_tangent_vec_b = [0.0, 1.0, 0.0]
-        initial_tangent_vec_c = [-1.0, 0.0, 0.0]
-
-        landmarks_a = s2.metric.geodesic(
-            initial_point=initial_point, initial_tangent_vec=initial_tangent_vec_a
-        )
-        landmarks_b = s2.metric.geodesic(
-            initial_point=initial_point, initial_tangent_vec=initial_tangent_vec_b
-        )
-        landmarks_c = s2.metric.geodesic(
-            initial_point=initial_point, initial_tangent_vec=initial_tangent_vec_c
-        )
-
-        n_sampling_points = 10
-        sampling_times = gs.linspace(0.0, 1.0, n_sampling_points)
-        landmark_set_a = landmarks_a(sampling_times)
-        landmark_set_b = landmarks_b(sampling_times)
-        landmark_set_c = landmarks_c(sampling_times)
-
-        n_landmark_sets = 5
-        times = gs.linspace(0.0, 1.0, n_landmark_sets)
-        space_landmarks_in_sphere_2d = Landmarks(
-            ambient_manifold=s2, k_landmarks=n_sampling_points
-        )
-        l2_metric_s2 = space_landmarks_in_sphere_2d.metric
-
-        def exp_shape_test_data(self):
-            return self._exp_shape_test_data(
-                self.metric_args_list, self.space_list, self.shape_list
-            )
-
-        def log_shape_test_data(self):
-            return self._log_shape_test_data(self.metric_args_list, self.space_list)
-
-        def squared_dist_is_symmetric_test_data(self):
-            return self._squared_dist_is_symmetric_test_data(
-                self.metric_args_list,
-                self.space_list,
-                self.n_points_a_list,
-                self.n_points_b_list,
-                atol=gs.atol * 1000,
-            )
-
-        def exp_belongs_test_data(self):
-            return self._exp_belongs_test_data(
-                self.metric_args_list,
-                self.space_list,
-                self.shape_list,
-                self.n_tangent_vecs_list,
-                belongs_atol=gs.atol * 10000,
-            )
-
-        def log_is_tangent_test_data(self):
-            return self._log_is_tangent_test_data(
-                self.metric_args_list,
-                self.space_list,
-                self.n_points_list,
-                is_tangent_atol=gs.atol * 1000,
-            )
-
-        def geodesic_ivp_belongs_test_data(self):
-            return self._geodesic_ivp_belongs_test_data(
-                self.metric_args_list,
-                self.space_list,
-                self.shape_list,
-                self.n_points_list,
-                belongs_atol=gs.atol * 1000,
-            )
-
-        def geodesic_bvp_belongs_test_data(self):
-            return self._geodesic_bvp_belongs_test_data(
-                self.metric_args_list,
-                self.space_list,
-                self.n_points_list,
-                belongs_atol=gs.atol * 100,
-            )
-
-        def exp_after_log_test_data(self):
-            return self._exp_after_log_test_data(
-                self.metric_args_list,
-                self.space_list,
-                self.n_tangent_vecs_list,
-                rtol=gs.rtol * 1000,
-                atol=gs.atol * 1000,
-            )
-
-        def log_after_exp_test_data(self):
-            return self._log_after_exp_test_data(
-                self.metric_args_list,
-                self.space_list,
-                self.shape_list,
-                self.n_points_list,
-                amplitude=30,
-                rtol=gs.rtol * 10000,
-                atol=gs.atol * 100000,
-            )
-
-        def exp_ladder_parallel_transport_test_data(self):
-            return self._exp_ladder_parallel_transport_test_data(
-                self.metric_args_list,
-                self.space_list,
-                self.shape_list,
-                self.n_tangent_vecs_list,
-                self.n_rungs_list,
-                self.alpha_list,
-                self.scheme_list,
-            )
-
-        def exp_geodesic_ivp_test_data(self):
-            return self._exp_geodesic_ivp_test_data(
-                self.metric_args_list,
-                self.space_list,
-                self.shape_list,
-                self.n_tangent_vecs_list,
-                self.n_points_list,
-                rtol=gs.rtol * 10000,
-                atol=gs.atol * 10000,
-            )
-
-        def parallel_transport_ivp_is_isometry_test_data(self):
-            return self._parallel_transport_ivp_is_isometry_test_data(
-                self.metric_args_list,
-                self.space_list,
-                self.shape_list,
-                self.n_tangent_vecs_list,
-                is_tangent_atol=gs.atol * 1000,
-                atol=gs.atol * 100,
-            )
-
-        def parallel_transport_bvp_is_isometry_test_data(self):
-            return self._parallel_transport_bvp_is_isometry_test_data(
-                self.metric_args_list,
-                self.space_list,
-                self.shape_list,
-                self.n_tangent_vecs_list,
-                is_tangent_atol=gs.atol * 100,
-                atol=gs.atol * 100,
-            )
-
-        def dist_is_symmetric_test_data(self):
-            return self._dist_is_symmetric_test_data(
-                self.metric_args_list,
-                self.space_list,
-                self.n_points_a_list,
-                self.n_points_b_list,
-            )
-
-        def dist_is_positive_test_data(self):
-            return self._dist_is_positive_test_data(
-                self.metric_args_list,
-                self.space_list,
-                self.n_points_a_list,
-                self.n_points_b_list,
-            )
-
-        def squared_dist_is_positive_test_data(self):
-            return self._squared_dist_is_positive_test_data(
-                self.metric_args_list,
-                self.space_list,
-                self.n_points_a_list,
-                self.n_points_b_list,
-            )
-
-        def dist_is_norm_of_log_test_data(self):
-            return self._dist_is_norm_of_log_test_data(
-                self.metric_args_list,
-                self.space_list,
-                self.n_points_a_list,
-                self.n_points_b_list,
-            )
-
-        def dist_point_to_itself_is_zero_test_data(self):
-            return self._dist_point_to_itself_is_zero_test_data(
-                self.metric_args_list, self.space_list, self.n_points_list
-            )
-
-        def inner_product_is_symmetric_test_data(self):
-            return self._inner_product_is_symmetric_test_data(
-                self.metric_args_list,
-                self.space_list,
-                self.shape_list,
-                self.n_tangent_vecs_list,
-            )
-
-        def triangular_inequality_of_dist_test_data(self):
-            return self._triangular_inequality_of_dist_test_data(
-                self.metric_args_list, self.space_list, self.n_points_list
-            )
-
-        def l2_metric_inner_product_vectorization_test_data(self):
-            smoke_data = [
-                dict(
-                    l2_metric=self.l2_metric_s2,
-                    times=self.times,
-                    landmark_sets=self.n_landmark_sets,
-                    landmarks_a=self.landmark_set_a,
-                    landmarks_b=self.landmark_set_b,
-                    landmarks_c=self.landmark_set_c,
-                )
-            ]
-            return self.generate_tests(smoke_data)
-
-        def l2_metric_exp_vectorization_test_data(self):
-            smoke_data = [
-                dict(
-                    l2_metric=self.l2_metric_s2,
-                    times=self.times,
-                    landmarks_a=self.landmark_set_a,
-                    landmarks_b=self.landmark_set_b,
-                    landmarks_c=self.landmark_set_c,
-                )
-            ]
-            return self.generate_tests(smoke_data)
-
-        def l2_metric_log_vectorization_test_data(self):
-            smoke_data = [
-                dict(
-                    l2_metric=self.l2_metric_s2,
-                    times=self.times,
-                    landmarks_a=self.landmark_set_a,
-                    landmarks_b=self.landmark_set_b,
-                    landmarks_c=self.landmark_set_c,
-                )
-            ]
-            return self.generate_tests(smoke_data)
-
-        def l2_metric_geodesic_test_data(self):
-            smoke_data = [
-                dict(
-                    l2_metric=self.l2_metric_s2,
-                    times=self.times,
-                    n_sampling_points=self.n_sampling_points,
-                    landmarks_a=self.landmark_set_a,
-                    landmarks_b=self.landmark_set_b,
-                )
-            ]
-            return self.generate_tests(smoke_data)
-
-=======
->>>>>>> 1864374e
     testing_data = TestDataL2Metric()
 
     @geomstats.tests.np_autograd_and_tf_only
