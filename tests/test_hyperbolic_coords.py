"""Unit tests for the Hyperbolic space coordinates change.

We verify poincare ball model, poincare half plane
and minkowisky extrinsic/intrisic.
We also verify that converting point will lead to get same
distance (implemented for ball model and extrinsic only)
"""
import geomstats.backend as gs
import geomstats.tests
from geomstats.geometry.hyperbolic import Hyperbolic
from geomstats.geometry.hyperboloid import Hyperboloid
from geomstats.geometry.poincare_ball import PoincareBall


class TestHyperbolicCoords(geomstats.tests.TestCase):
    def setUp(self):
        gs.random.seed(1234)
        self.dimension = 2

        self.extrinsic_manifold = Hyperboloid(
            dim=self.dimension)
        self.extrinsic_metric = self.extrinsic_manifold.metric

        self.ball_manifold = PoincareBall(
            dim=self.dimension)
        self.ball_metric = self.ball_manifold.metric

        self.intrinsic_manifold = Hyperboloid(
            dim=self.dimension, coords_type='intrinsic')
        self.intrinsic_metric = self.intrinsic_manifold.metric

        self.n_samples = 10

    def test_extrinsic_ball_extrinsic(self):
        x_in = gs.array([0.5, 7])
        x = self.intrinsic_manifold.to_coordinates(
            x_in, to_coords_type='extrinsic')
        x_b = self.extrinsic_manifold.to_coordinates(x, to_coords_type='ball')
        x2 = self.ball_manifold.to_coordinates(x_b, to_coords_type='extrinsic')
        self.assertAllClose(x, x2, atol=1e-8)

    def test_belongs_intrinsic(self):
        x_in = gs.array([0.5, 7])
        is_in = self.intrinsic_manifold.belongs(x_in)
        self.assertTrue(is_in)

    def test_belongs_extrinsic(self):
        x_true = self.intrinsic_manifold.to_coordinates(
            gs.array([0.5, 7]), 'extrinsic')
        x_false = gs.array([0.5, 7, 3.])
        is_in = self.extrinsic_manifold.belongs(x_true)
        self.assertTrue(is_in)
        is_out = self.extrinsic_manifold.belongs(x_false)
        self.assertFalse(is_out)

    def test_belongs_ball(self):
        x_true = gs.array([0.5, 0.5])
        x_false = gs.array([0.8, 0.8])
        is_in = self.ball_manifold.belongs(x_true)
        self.assertTrue(is_in)
        is_out = self.ball_manifold.belongs(x_false)
        self.assertFalse(is_out)

<<<<<<< HEAD
    def test_extrinsic_half_plane_extrinsic(self):
        x_in = gs.array([0.5, 7], dtype=gs.float64)
=======
    def test_extrinsic_half_space_extrinsic(self):
        x_in = gs.array([0.5, 7])
>>>>>>> bce12dd0
        x = self.intrinsic_manifold.to_coordinates(
            x_in, to_coords_type='extrinsic')
        x_up = self.extrinsic_manifold.to_coordinates(
            x, to_coords_type='half-space')

        x2 = Hyperbolic.change_coordinates_system(
<<<<<<< HEAD
            x_up, 'half-plane', 'extrinsic')
        self.assertAllClose(x, x2)
=======
            x_up, 'half-space', 'extrinsic')
        self.assertAllClose(x, x2, atol=1e-8)
>>>>>>> bce12dd0

    def test_intrinsic_extrinsic_intrinsic(self):
        x_intr = gs.array([0.5, 7])
        x_extr = self.intrinsic_manifold.to_coordinates(
            x_intr, to_coords_type='extrinsic')
        x_intr2 = self.extrinsic_manifold.to_coordinates(
            x_extr, to_coords_type='intrinsic')
        self.assertAllClose(x_intr, x_intr2, atol=1e-8)

    def test_ball_extrinsic_ball(self):
        x = gs.array([0.5, 0.2])
        x_e = self.ball_manifold.to_coordinates(x, to_coords_type='extrinsic')
        x2 = self.extrinsic_manifold.to_coordinates(x_e, to_coords_type='ball')
        self.assertAllClose(x, x2, atol=1e-10)

    def test_distance_ball_extrinsic_from_ball(self):
        x_ball = gs.array([0.7, 0.2])
        y_ball = gs.array([0.2, 0.2])
        x_extr = self.ball_manifold.to_coordinates(
            x_ball, to_coords_type='extrinsic')
        y_extr = self.ball_manifold.to_coordinates(
            y_ball, to_coords_type='extrinsic')
        dst_ball = self.ball_metric.dist(x_ball, y_ball)
        dst_extr = self.extrinsic_metric.dist(x_extr, y_extr)

        self.assertAllClose(dst_ball, dst_extr)

    def test_distance_ball_extrinsic_from_extr(self):
        x_int = gs.array([10, 0.2])
        y_int = gs.array([1, 6.])
        x_extr = self.intrinsic_manifold.to_coordinates(
            x_int, to_coords_type='extrinsic')
        y_extr = self.intrinsic_manifold.to_coordinates(
            y_int, to_coords_type='extrinsic')
        x_ball = self.extrinsic_manifold.to_coordinates(
            x_extr, to_coords_type='ball')
        y_ball = self.extrinsic_manifold.to_coordinates(
            y_extr, to_coords_type='ball')
        dst_ball = self.ball_metric.dist(x_ball, y_ball)
        dst_extr = self.extrinsic_metric.dist(x_extr, y_extr)

        self.assertAllClose(dst_ball, dst_extr)

    def test_distance_ball_extrinsic_from_extr_4_dim(self):
        x_int = gs.array([10, 0.2, 3, 4])
        y_int = gs.array([1, 6, 2., 1])

        ball_manifold = PoincareBall(4)
        extrinsic_manifold = Hyperboloid(4)

        ball_metric = ball_manifold.metric
        extrinsic_metric = extrinsic_manifold.metric

        x_extr = extrinsic_manifold.from_coordinates(
            x_int, from_coords_type='intrinsic')
        y_extr = extrinsic_manifold.from_coordinates(
            y_int, from_coords_type='intrinsic')
        x_ball = extrinsic_manifold.to_coordinates(
            x_extr, to_coords_type='ball')
        y_ball = extrinsic_manifold.to_coordinates(
            y_extr, to_coords_type='ball')
        dst_ball = ball_metric.dist(x_ball, y_ball)
        dst_extr = extrinsic_metric.dist(x_extr, y_extr)

        self.assertAllClose(dst_ball, dst_extr)

    def test_log_exp_ball_extrinsic_from_extr(self):
        """Compare log exp in different parameterizations."""
        x_int = gs.array([4., 0.2])
        y_int = gs.array([3., 3])
        x_extr = self.intrinsic_manifold.to_coordinates(
            x_int, to_coords_type='extrinsic')
        y_extr = self.intrinsic_manifold.to_coordinates(
            y_int, to_coords_type='extrinsic')
        x_ball = self.extrinsic_manifold.to_coordinates(
            x_extr, to_coords_type='ball')
        y_ball = self.extrinsic_manifold.to_coordinates(
            y_extr, to_coords_type='ball')

        x_ball_log_exp = self.ball_metric.exp(
            self.ball_metric.log(y_ball, x_ball), x_ball)

        x_extr_a = self.extrinsic_metric.exp(
            self.extrinsic_metric.log(y_extr, x_extr), x_extr)
        x_extr_b = self.extrinsic_manifold.from_coordinates(
            x_ball_log_exp, from_coords_type='ball')
        self.assertAllClose(x_extr_a, x_extr_b, atol=3e-4)

    def test_log_exp_ball(self):
        x = gs.array([0.1, 0.2])
        y = gs.array([0.2, 0.5])

        log = self.ball_metric.log(point=y, base_point=x)
        exp = self.ball_metric.exp(tangent_vec=log, base_point=x)
        self.assertAllClose(exp, y, atol=1e-1)

    def test_log_exp_ball_vectorization(self):
        x = gs.array([0.1, 0.2])
        y = gs.array([[0.2, 0.5], [0.1, 0.7]])

        log = self.ball_metric.log(y, x)
        exp = self.ball_metric.exp(log, x)
        self.assertAllClose(exp, y, atol=1e-1)

    def test_log_exp_ball_null_tangent(self):
        x = gs.array([[0.1, 0.2], [0.1, 0.2]])
        tangent_vec = gs.array([[0.0, 0.0], [0.0, 0.0]])
        exp = self.ball_metric.exp(tangent_vec, x)
        self.assertAllClose(exp, x, atol=1e-10)<|MERGE_RESOLUTION|>--- conflicted
+++ resolved
@@ -61,26 +61,16 @@
         is_out = self.ball_manifold.belongs(x_false)
         self.assertFalse(is_out)
 
-<<<<<<< HEAD
     def test_extrinsic_half_plane_extrinsic(self):
         x_in = gs.array([0.5, 7], dtype=gs.float64)
-=======
-    def test_extrinsic_half_space_extrinsic(self):
-        x_in = gs.array([0.5, 7])
->>>>>>> bce12dd0
         x = self.intrinsic_manifold.to_coordinates(
             x_in, to_coords_type='extrinsic')
         x_up = self.extrinsic_manifold.to_coordinates(
             x, to_coords_type='half-space')
 
         x2 = Hyperbolic.change_coordinates_system(
-<<<<<<< HEAD
-            x_up, 'half-plane', 'extrinsic')
+            x_up, 'half-space', 'extrinsic')
         self.assertAllClose(x, x2)
-=======
-            x_up, 'half-space', 'extrinsic')
-        self.assertAllClose(x, x2, atol=1e-8)
->>>>>>> bce12dd0
 
     def test_intrinsic_extrinsic_intrinsic(self):
         x_intr = gs.array([0.5, 7])
